--- conflicted
+++ resolved
@@ -601,8 +601,6 @@
 	 *
 	 * @throws \Exception PHP Exception.
 	 */
-<<<<<<< HEAD
-=======
 	public static function get_merchant_feed( $merchant_id, $feed_id ) {
 		try {
 
@@ -642,7 +640,7 @@
 	 *
 	 * @return mixed
 	 */
-	public static function get_merchant_feeds( $merchant_id ) {
+	public static function get_merchant_feed_report( $merchant_id, $feed_id ) {
 		return self::make_request(
 			"catalogs/{$merchant_id}/feed_profiles/",
 			'GET',
@@ -661,7 +659,6 @@
 	 *
 	 * @return mixed
 	 */
->>>>>>> 188f58fa
 	public static function get_merchant_feed_report( $merchant_id, $feed_id ) {
 		return self::make_request(
 			"catalogs/datasource/feed_report/{$merchant_id}/",
