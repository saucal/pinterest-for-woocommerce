<?php

/**
 * Installation related functions and actions.
 *
 * @package  Pinterest_For_Woocommerce
 * @version  1.0.0
 */

use Automattic\WooCommerce\Pinterest as Pinterest;
use Automattic\WooCommerce\Pinterest\RichPins;

if ( ! class_exists( 'Pinterest_For_Woocommerce' ) ) :

	/**
	 * Base Plugin class holding generic functionality
	 */
	final class Pinterest_For_Woocommerce {

		/**
		 * Pinterest_For_Woocommerce version.
		 *
		 * @var string
		 */
		public $version = '0.1.0';

		/**
		 * The single instance of the class.
		 *
		 * @var Pinterest_For_Woocommerce
		 * @since 1.0.0
		 */
		protected static $instance = null;

		/**
		 * The initialized state of the class.
		 *
		 * @var Pinterest_For_Woocommerce
		 * @since 1.0.0
		 */
		protected static $initialized = false;

		/**
		 * When set to true, the settings have been
		 * changed and the runtime cached must be flushed
		 *
		 * @var Pinterest_For_Woocommerce
		 * @since 1.0.0
		 */
		protected static $dirty_settings = false;

		/**
		 * The default settings that will be created
		 * with the given values, if they don't exist.
		 *
		 * @var Pinterest_For_Woocommerce
		 * @since 1.0.0
		 */
		protected static $default_settings = array(
			'track_conversions'      => true,
			'enhanced_match_support' => false,
			'save_to_pinterest'      => true,
		);

		/**
		 * Main Pinterest_For_Woocommerce Instance.
		 *
		 * Ensures only one instance of Pinterest_For_Woocommerce is loaded or can be loaded.
		 *
		 * @since 1.0.0
		 * @static
		 * @see Pinterest_For_Woocommerce()
		 * @return Pinterest_For_Woocommerce - Main instance.
		 */
		public static function instance() {
			if ( is_null( self::$instance ) ) {
				self::$instance = new self();
				self::$instance->initalize_plugin();
			}
			return self::$instance;
		}

		/**
		 * Cloning is forbidden.
		 *
		 * @since 1.0.0
		 */
		public function __clone() {
			_doing_it_wrong( __FUNCTION__, esc_html__( 'Cheatin&#8217; huh?', 'pinterest-for-woocommerce' ), '1.0.0' );
		}

		/**
		 * Unserializing instances of this class is forbidden.
		 *
		 * @since 1.0.0
		 */
		public function __wakeup() {
			_doing_it_wrong( __FUNCTION__, esc_html__( 'Cheatin&#8217; huh?', 'pinterest-for-woocommerce' ), '1.0.0' );
		}

		/**
		 * Pinterest_For_Woocommerce Initializer.
		 */
		public function initalize_plugin() {
			if ( self::$initialized ) {
				_doing_it_wrong( __FUNCTION__, esc_html__( 'Only a single instance of this class is allowed. Use singleton.', 'pinterest-for-woocommerce' ), '1.0.0' );
				return;
			}

			self::$initialized = true;

			$this->define_constants();
			$this->includes();
			$this->init_hooks();

			do_action( 'pinterest_for_woocommerce_loaded' );
		}

		/**
		 * Define Pinterest_For_Woocommerce Constants.
		 */
		private function define_constants() {
			define( 'PINTEREST_FOR_WOOCOMMERCE_PREFIX', 'pinterest-for-woocommerce' );
			define( 'PINTEREST_FOR_WOOCOMMERCE_PLUGIN_BASENAME', plugin_basename( PINTEREST_FOR_WOOCOMMERCE_PLUGIN_FILE ) );
			define( 'PINTEREST_FOR_WOOCOMMERCE_VERSION', $this->version );
			define( 'PINTEREST_FOR_WOOCOMMERCE_OPTION_NAME', 'pinterest_for_woocommerce' );
			define( 'PINTEREST_FOR_WOOCOMMERCE_LOG_PREFIX', 'pinterest-for-woocommerce' );
			define( 'PINTEREST_FOR_WOOCOMMERCE_SETUP_GUIDE', PINTEREST_FOR_WOOCOMMERCE_PREFIX . '-setup-guide' );
			define( 'PINTEREST_FOR_WOOCOMMERCE_WOO_CONNECT_URL', 'https://connect.woocommerce.com/' );
			define( 'PINTEREST_FOR_WOOCOMMERCE_API_NAMESPACE', 'pinterest' );
			define( 'PINTEREST_FOR_WOOCOMMERCE_API_VERSION', '1' );
			define( 'PINTEREST_FOR_WOOCOMMERCE_API_AUTH_ENDPOINT', 'oauth/callback' );
			define( 'PINTEREST_FOR_WOOCOMMERCE_AUTH', PINTEREST_FOR_WOOCOMMERCE_PREFIX . '_auth_key' );
		}


		/**
		 * What type of request is this?
		 *
		 * @param  string $type admin, ajax, cron or frontend.
		 * @return bool
		 */
		private function is_request( $type ) {
			switch ( $type ) {
				case 'admin':
					return is_admin();
				case 'ajax':
					return defined( 'DOING_AJAX' );
				case 'cron':
					return defined( 'DOING_CRON' );
				case 'frontend':
					return ( ! is_admin() || defined( 'DOING_AJAX' ) ) && ! defined( 'DOING_CRON' );
			}
		}

		/**
		 * Include required core files used in admin and on the frontend.
		 */
		private function includes() {

			include_once 'includes/class-pinterest-for-woocommerce-install.php';

			if ( $this->is_request( 'admin' ) ) {
				include_once 'includes/admin/class-pinterest-for-woocommerce-admin.php';
			}

			if ( $this->is_request( 'frontend' ) ) {
				include_once 'includes/class-pinterest-for-woocommerce-frontend-assets.php';
			}
		}

		/**
		 * Hook into actions and filters.
		 *
		 * @since  1.0.0
		 */
		private function init_hooks() {
			add_action( 'init', array( $this, 'init' ), 0 );
			add_action( 'rest_api_init', array( $this, 'init_api_endpoints' ) );
			add_action( 'wp_head', array( $this, 'maybe_inject_verification_code' ) );
			add_action( 'wp_head', array( RichPins::class, 'maybe_inject_rich_pins_opengraph_tags' ) );

			add_action( 'pinterest_for_woocommerce_token_saved', array( $this, 'update_account_data' ) );
			add_action( 'pinterest_for_woocommerce_token_saved', array( $this, 'set_default_settings' ) );
		}

		/**
		 * Init Pinterest_For_Woocommerce when WordPress Initialises.
		 */
		public function init() {
			// Before init action.
			do_action( 'before_pinterest_for_woocommerce_init' );

			// Set up localisation.
			$this->load_plugin_textdomain();

			// Init action.
			do_action( 'pinterest_for_woocommerce_init' );

		}

		/**
		 * Load Localisation files.
		 *
		 * Note: the first-loaded translation file overrides any following ones if the same translation is present.
		 *
		 * Locales found in:
		 *      - WP_LANG_DIR/pinterest-for-woocommerce/pinterest-for-woocommerce-LOCALE.mo
		 *      - WP_LANG_DIR/plugins/pinterest-for-woocommerce-LOCALE.mo
		 */
		private function load_plugin_textdomain() {
			$locale = apply_filters( 'plugin_locale', get_locale(), 'pinterest-for-woocommerce' );

			load_textdomain( 'pinterest-for-woocommerce', WP_LANG_DIR . '/pinterest-for-woocommerce/pinterest-for-woocommerce-' . $locale . '.mo' );
			load_plugin_textdomain( 'pinterest-for-woocommerce', false, plugin_basename( dirname( __FILE__ ) ) . '/i18n/languages' );
		}

		/**
		 * Get the plugin url.
		 *
		 * @return string
		 */
		public function plugin_url() {
			return untrailingslashit( plugins_url( '/', __FILE__ ) );
		}

		/**
		 * Get the plugin path.
		 *
		 * @return string
		 */
		public function plugin_path() {
			return untrailingslashit( plugin_dir_path( __FILE__ ) );
		}

		/**
		 * Get the template path.
		 *
		 * @return string
		 */
		public function template_path() {
			return apply_filters( 'pinterest_for_woocommerce_template_path', 'pinterest-for-woocommerce/' );
		}

		/**
		 * Get Ajax URL.
		 *
		 * @return string
		 */
		public function ajax_url() {
			return admin_url( 'admin-ajax.php', 'relative' );
		}



		/**
		 * Return APP Settings
		 *
		 * @since 1.0.0
		 *
		 * @param boolean $force Controls whether to force getting a fresh value instead of one from the runtime cache.
		 * @return array
		 */
		public static function get_settings( $force = false ) {

			static $settings;

			if ( is_null( $settings ) || $force || self::$dirty_settings ) {
				$settings = get_option( PINTEREST_FOR_WOOCOMMERCE_OPTION_NAME );
			}

			return $settings;
		}


		/**
		 * Return APP Setting based on its key
		 *
		 * @since 1.0.0
		 *
		 * @param string  $key The key of specific option to retrieve.
		 * @param boolean $force Controls whether to force getting a fresh value instead of one from the runtime cache.
		 *
		 * @return mixed
		 */
		public static function get_setting( $key, $force = false ) {

			$settings = self::get_settings( $force );

			return empty( $settings[ $key ] ) ? false : $settings[ $key ];
		}


		/**
		 * Save APP Setting
		 *
		 * @since 1.0.0
		 *
		 * @param string $key The key of specific option to retrieve.
		 * @param mixed  $data The data to save for this option key.
		 *
		 * @return boolean
		 */
		public static function save_setting( $key, $data ) {

			$settings = self::get_settings( true );

			$settings[ $key ] = $data;

			return self::save_settings( $settings );
		}


		/**
		 * Save APP Settings
		 *
		 * @since 1.0.0
		 *
		 * @param array $settings The array of settings to save.
		 *
		 * @return boolean
		 */
		public static function save_settings( $settings ) {
			self::$dirty_settings = true;
			return update_option( PINTEREST_FOR_WOOCOMMERCE_OPTION_NAME, $settings );
		}

		/**
		 * Add API endpoints
		 *
		 * @since 1.0.0
		 */
		public function init_api_endpoints() {
			new Pinterest\API\Auth();
			new Pinterest\API\DomainVerification();
		}

		/**
		 * Get decripted token data
		 *
		 * @since 1.0.0
		 *
		 * @return array
		 */
		public static function get_token() {

			$token = self::get_setting( 'token', true );

			try {
				$token['access_token'] = empty( $token['access_token'] ) ? '' : Pinterest\Crypto::decrypt( $token['access_token'] );
			} catch ( \Exception $th ) {
				/* Translators: The error description */
				Pinterest\Logger::log( sprintf( esc_html__( 'Could not decrypt the Pinterest API access token. Try reconnecting to Pinterest. [%s]', 'pinterest-for-woocommerce' ), $th->getMessage() ), 'error' );
				$token = array();
			}

			return $token;
		}


		/**
		 * Save encripted token data
		 *
		 * @since 1.0.0
		 *
		 * @param array $token The array containing the token values to save.
		 *
		 * @return boolean
		 */
		public static function save_token( $token ) {

			$token['access_token'] = empty( $token['access_token'] ) ? '' : Pinterest\Crypto::encrypt( $token['access_token'] );
			return self::save_setting( 'token', $token );
		}


		/**
		 * Clear the token
		 *
		 * @since 1.0.0
		 *
		 * @return boolean
		 */
		public static function clear_token() {
			return self::save_token( array() );
		}


		/**
		 * Return WooConnect Bridge URL
		 *
		 * @since 1.0.0
		 *
		 * @return string
		 */
		public static function get_connection_proxy_url() {

			/**
			 * Filters the proxy URL.
			 *
			 * @since 1.0.0
			 *
			 * @param string $proxy_url the connection proxy URL
			 */
			return (string) trailingslashit( apply_filters( 'pinterest_for_woocommerce_connection_proxy_url', PINTEREST_FOR_WOOCOMMERCE_WOO_CONNECT_URL ) );
		}


		/**
		 * Return Service Login URL
		 *
		 * @since 1.0.0
		 *
		 * @param string $view The context view parameter.
		 *
		 * @return string
		 */
		public static function get_service_login_url( $view = null ) {

			$control_key = uniqid();
			$view        = is_null( $view ) ? 'settings' : $view;
			$state       = http_build_query(
				array(
					'redirect' => get_rest_url( null, PINTEREST_FOR_WOOCOMMERCE_API_NAMESPACE . '/v' . PINTEREST_FOR_WOOCOMMERCE_API_VERSION . '/' . PINTEREST_FOR_WOOCOMMERCE_API_AUTH_ENDPOINT ) . '?control=' . $control_key . '&view=' . $view,
				)
			);

			set_transient( PINTEREST_FOR_WOOCOMMERCE_AUTH, $control_key, MINUTE_IN_SECONDS * 5 );

			return self::get_connection_proxy_url() . 'login/pinterestv3?' . $state;
		}


<<<<<<< HEAD
		public function maybe_inject_verification_code() {
=======
		/**
		 * Injects needed meta tags to the site's header
		 *
		 * @since 1.0.0
		 */
		public function inject_verification_code() {

>>>>>>> f72eedb3
			if ( self::get_setting( 'verfication_code' ) ) {
				printf( '<meta name="p:domain_verify" content="%s"/>', esc_attr( self::get_setting( 'verfication_code' ) ) );
			}
		}


		/**
		 * Fetches the account_data parameters from Pinterest's API
		 * Saves it to the plugin options and returns it.
		 *
		 * @since 1.0.0
		 *
		 * @return array() account_data from Pinterest
		 */
		public static function update_account_data() {

			$account_data = Pinterest\API\Base::get_account_info();

			if ( 'success' === $account_data['status'] ) {

				$data = array_intersect_key(
					(array) $account_data['data'],
					array(
						'verified_domains' => '',
						'domain_verified'  => '',
						'username'         => '',
						'id'               => '',
						'image_medium_url' => '',
					)
				);

				Pinterest_For_Woocommerce()::save_setting( 'account_data', $data );
				return $data;
			}

			return array();

		}


		/**
		 * Sets the default settings based on the
		 * given values in self::$default_settings
		 *
		 * @return boolean
		 */
		public static function set_default_settings() {

			$settings = self::get_settings( true );
			$settings = wp_parse_args( $settings, self::$default_settings );

			return self::save_settings( $settings );

		}
	}

endif;<|MERGE_RESOLUTION|>--- conflicted
+++ resolved
@@ -431,17 +431,14 @@
 		}
 
 
-<<<<<<< HEAD
+
+		/**
+		 * Injects needed meta tags to the site's header
+		 *
+		 * @since 1.0.0
+		 */
 		public function maybe_inject_verification_code() {
-=======
-		/**
-		 * Injects needed meta tags to the site's header
-		 *
-		 * @since 1.0.0
-		 */
-		public function inject_verification_code() {
-
->>>>>>> f72eedb3
+
 			if ( self::get_setting( 'verfication_code' ) ) {
 				printf( '<meta name="p:domain_verify" content="%s"/>', esc_attr( self::get_setting( 'verfication_code' ) ) );
 			}
