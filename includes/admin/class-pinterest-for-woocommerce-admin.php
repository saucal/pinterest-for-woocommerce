--- conflicted
+++ resolved
@@ -426,70 +426,32 @@
 		 *
 		 * @return array
 		 */
-<<<<<<< HEAD
-		public function landing_page_content( $settings ) {
-
-			if ( ! class_exists( Loader::class ) || ! Loader::is_admin_page() ) {
-				return;
-			}
-
-			$settings['pin4wc']['landing_page'] = array(
-				'welcome'   => array(
-					'title'     => esc_html__( 'Get your products in front of more than 475M people on Pinterest', 'pinterest-for-woocommerce' ),
-					'text'      => esc_html__( 'Pinterest is a visual discovery engine people use to find inspiration for their lives! More than 475 million people have saved more than 300 billion Pins, making it easier to turn inspiration into their next purchase.', 'pinterest-for-woocommerce' ),
-					'tos_link'  => 'https://business.pinterest.com/business-terms-of-service/',
-					'image_url' => Pinterest_For_Woocommerce()->plugin_url() . '/assets/images/landing_welcome.png',
-				),
-				'features'  => array(
-					array(
-						'title'     => esc_html__( 'Sync your catalog', 'pinterest-for-woocommerce' ),
-						'text'      => esc_html__( 'Connect your store to seamlessly sync your product catalog with Pinterest and create rich pins for each item. Your pins are kept up to date with daily automatic updates.', 'pinterest-for-woocommerce' ),
-						'image_url' => Pinterest_For_Woocommerce()->plugin_url() . '/assets/images/landing_connect.svg',
-					),
-					array(
-						'title'     => esc_html__( 'Increase organic reach', 'pinterest-for-woocommerce' ),
-						'text'      => esc_html__( 'Pinterest users can easily discover, save and buy products from your website without any advertising spend from you. Track your performance with the Pinterest tag.', 'pinterest-for-woocommerce' ),
-						'image_url' => Pinterest_For_Woocommerce()->plugin_url() . '/assets/images/landing_organic.svg',
-					),
-					array(
-						'title'     => esc_html__( 'Create a storefront on Pinterest', 'pinterest-for-woocommerce' ),
-						'text'      => esc_html__( 'Syncing your catalog creates a Shop tab on your Pinterest profile which allows Pinterest users to easily discover your products.', 'pinterest-for-woocommerce' ),
-						'image_url' => Pinterest_For_Woocommerce()->plugin_url() . '/assets/images/landing_catalog.svg',
-					),
-				),
-				'faq_items' => array(
-					array(
-						'question' => esc_html__( 'Why am I getting an “Account not connected” error message?', 'pinterest-for-woocommerce' ),
-						'answer'   => esc_html__( 'Your password might have changed recently. Click Reconnect Pinterest Account and follow the instructions on screen to restore the connection.', 'pinterest-for-woocommerce' ),
-=======
 		private function get_landing_page_content() {
 
 			return array(
 				'landing_page' => array(
 					'welcome'   => array(
 						'title'     => esc_html__( 'Get your products in front of more than 475M people on Pinterest', 'pinterest-for-woocommerce' ),
-						'text'      => esc_html__( 'Pinterest is a visual discovery engine people use to find inspiration for their lives! More than 475 million people have saved more than 300 billion Pins. Making it easier to turn inspiration into their next purchase.', 'pinterest-for-woocommerce' ),
+						'text'      => esc_html__( 'Pinterest is a visual discovery engine people use to find inspiration for their lives! More than 475 million people have saved more than 300 billion Pins, making it easier to turn inspiration into their next purchase.', 'pinterest-for-woocommerce' ),
 						'tos_link'  => 'https://business.pinterest.com/business-terms-of-service/',
 						'image_url' => Pinterest_For_Woocommerce()->plugin_url() . '/assets/images/landing_welcome.png',
 					),
 					'features'  => array(
 						array(
-							'title'     => esc_html__( 'Connect your account', 'pinterest-for-woocommerce' ),
-							'text'      => esc_html__( 'Install the Pinterest for WooCommerce app to quickly upload your product catalog and publish Pins for items you sell. Track performance with the Pinterest Tag and keep your Pins up to date with our daily automatic updates.', 'pinterest-for-woocommerce' ),
+							'title'     => esc_html__( 'Sync your catalog', 'pinterest-for-woocommerce' ),
+							'text'      => esc_html__( 'Connect your store to seamlessly sync your product catalog with Pinterest and create rich pins for each item. Your pins are kept up to date with daily automatic updates.', 'pinterest-for-woocommerce' ),
 							'image_url' => Pinterest_For_Woocommerce()->plugin_url() . '/assets/images/landing_connect.svg',
 						),
 						array(
 							'title'     => esc_html__( 'Increase organic reach', 'pinterest-for-woocommerce' ),
-							'text'      => esc_html__( 'Once you\'ve uploaded your catalog, people on Pinterest can easily discover, save and buy products from your website without any advertising spend from you.*', 'pinterest-for-woocommerce' ),
-							'extra'     => esc_html__( '*It can take up to 5 business days for the product catalog to sync for this first time.', 'pinterest-for-woocommerce' ),
+							'text'      => esc_html__( 'Pinterest users can easily discover, save and buy products from your website without any advertising spend from you. Track your performance with the Pinterest tag.', 'pinterest-for-woocommerce' ),
 							'image_url' => Pinterest_For_Woocommerce()->plugin_url() . '/assets/images/landing_organic.svg',
 						),
 						array(
-							'title'     => esc_html__( 'Merchant storefronts on profile', 'pinterest-for-woocommerce' ),
-							'text'      => esc_html__( 'Upload your catalog via the WooCommerce for Pinterest app and on the Shop tab By syncing your catalog to Pinterest, Pinners will be able to view your products as Pins on your Shop tab—your unique storefront on Pinterest.', 'pinterest-for-woocommerce' ),
+							'title'     => esc_html__( 'Create a storefront on Pinterest', 'pinterest-for-woocommerce' ),
+							'text'      => esc_html__( 'Syncing your catalog creates a Shop tab on your Pinterest profile which allows Pinterest users to easily discover your products.', 'pinterest-for-woocommerce' ),
 							'image_url' => Pinterest_For_Woocommerce()->plugin_url() . '/assets/images/landing_catalog.svg',
 						),
->>>>>>> 751d14cc
 					),
 					'faq_items' => array(
 						array(
