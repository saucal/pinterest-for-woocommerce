--- conflicted
+++ resolved
@@ -71,12 +71,9 @@
 											appSettings
 										) && (
 											<>
-<<<<<<< HEAD
 												<SetupProductSync
 													{ ...childComponentProps }
 												/>
-=======
->>>>>>> 56fa4bbe
 												<SetupPins
 													view="settings"
 													{ ...childComponentProps }
